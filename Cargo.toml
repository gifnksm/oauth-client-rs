--- conflicted
+++ resolved
@@ -9,22 +9,13 @@
 version = "0.3.2"
 
 [dependencies]
-<<<<<<< HEAD
 base64 = "0.9"
 failure = "0.1"
 failure_derive = "0.1"
+lazy_static = "1.0"
 log = "0.4"
 rand = "0.4"
 ring = "0.11"
 reqwest = "0.8"
-=======
-base64 = "0.7"
-error-chain = "0.11"
-lazy_static = "0.2"
-log = "0.3"
-rand = "0.3"
-reqwest = "0.8"
-rust-crypto = "0.2"
->>>>>>> f3d83e64
 time = "0.1"
 url = "1.6.0"